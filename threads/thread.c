--- conflicted
+++ resolved
@@ -241,13 +241,7 @@
 
     	struct thread *t = list_entry(e, struct thread, elem);
 		
-		printf(t > t->tid);
-		printf(t > t->status);
-		printf(t > t->magic);
-<<<<<<< HEAD
-=======
-		ASSERT (is_thread (t));
->>>>>>> 0f345f29
+		printf(t);
 		
 		enum thread_status status = thread_wake(t, current_ticks);
 		if (status == THREAD_READY) {
